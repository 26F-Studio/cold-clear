--- conflicted
+++ resolved
@@ -24,19 +24,6 @@
     }
 
     #[inline]
-<<<<<<< HEAD
-    pub fn cells(&self) -> [(i32, i32); 4] {
-        let mut cells = self.kind.cells();
-        for (dx, dy) in cells.iter_mut() {
-            *dx += self.x;
-            *dy += self.y;
-        }
-        cells
-    }
-
-    #[inline]
-=======
->>>>>>> 40170a8d
     pub fn cells_with_connections(&self) -> [(i32, i32, EnumSet<Direction>); 4] {
         let mut cells = self.kind.cells_with_connections();
         for (dx, dy, _) in cells.iter_mut() {
